#!/usr/bin/env python
# Copyright 2014-2020 The PySCF Developers. All Rights Reserved.
#
# Licensed under the Apache License, Version 2.0 (the "License");
# you may not use this file except in compliance with the License.
# You may obtain a copy of the License at
#
#     http://www.apache.org/licenses/LICENSE-2.0
#
# Unless required by applicable law or agreed to in writing, software
# distributed under the License is distributed on an "AS IS" BASIS,
# WITHOUT WARRANTIES OR CONDITIONS OF ANY KIND, either express or implied.
# See the License for the specific language governing permissions and
# limitations under the License.
#
# Author: Yang Gao <younggao1994@gmail.com>

#
'''
Analytical electron-phonon matrix for restricted hartree fock
'''
<<<<<<< HEAD
import numpy as np
from pyscf.hessian import rhf
from pyscf.lib import logger

from pyscf import lib
=======

import time
import numpy as np
>>>>>>> 825922c4
import scipy
from pyscf.hessian import rhf
from pyscf.lib import logger, chkfile
from pyscf.scf._response_functions import _gen_rhf_response
from pyscf import __config__
from pyscf.data.nist import HARTREE2WAVENUMBER

CUTOFF_FREQUENCY = getattr(__config__, 'eph_cutoff_frequency', 80)  # 80 cm-1
KEEP_IMAG_FREQUENCY = getattr(__config__, 'eph_keep_imaginary_frequency', False)
IMAG_CUTOFF_FREQUENCY = getattr(__config__, 'eph_imag_cutoff_frequency', 1e-4)

def kernel(ephobj, mo_energy=None, mo_coeff=None, mo_occ=None, mo_rep=False):
    if mo_energy is None: mo_energy = ephobj.base.mo_energy
    if mo_coeff is None: mo_coeff = ephobj.base.mo_coeff
    if mo_occ is None: mo_occ = ephobj.base.mo_occ

    de = ephobj.hess_elec(mo_energy, mo_coeff, mo_occ)
    ephobj.de = de + ephobj.hess_nuc(ephobj.mol)

    omega, vec = ephobj.get_mode(ephobj.mol, ephobj.de)
    ephobj.omega, ephobj.vec = omega, vec
    ephobj.eph = ephobj.get_eph(ephobj.chkfile, omega, vec, mo_rep)
    return ephobj.eph, ephobj.omega

def solve_hmat(mol, hmat, cutoff_frequency=CUTOFF_FREQUENCY, keep_imag_frequency=KEEP_IMAG_FREQUENCY):
    log = logger.new_logger(mol, mol.verbose)
    mass = mol.atom_mass_list() * 1836.15
    natom = len(mass)
    h = np.empty_like(hmat) #[atom, axis, atom, axis]
    for i in range(natom):
        for j in range(natom):
            h[i,j] = hmat[i,j] / np.sqrt(mass[i]*mass[j])
    forcemat = h.transpose(0,2,1,3).reshape(natom*3, natom*3)
    forcemat[abs(forcemat)<1e-12]=0 #improve stability
    w, c = scipy.linalg.eig(forcemat)
    idx = np.argsort(w.real)[::-1] # sort the mode of the frequency
    w = w[idx]
    c = c[:,idx]
    w_au = w**0.5
    w_cm = w_au * HARTREE2WAVENUMBER
    log.info('****Eigenmodes(cm-1)****')
    for i, omega in enumerate(w_cm):
        if abs(omega.imag) < IMAG_CUTOFF_FREQUENCY:
            w_au[i] = w_au[i].real
            w_cm[i] = w_cm[i].real
            if omega.real > cutoff_frequency:
                log.info("Mode %i Omega=%.4f", i, omega.real)
            else:
                log.info("Mode %i Omega=%.4f, mode filtered", i, omega.real)
        else:
            log.info("Mode %i Omega=%.4fj, imaginary mode", i, omega.imag)
    if KEEP_IMAG_FREQUENCY:
        idx_real = np.where(w_cm.real>cutoff_frequency)[0]
        idx_imag = np.where(abs(w_cm.imag)>IMAG_CUTOFF_FREQUENCY)[0]
        idx = np.concatenate([idx_real, idx_imag])
    else:
        w_au = w_au.real
        idx = np.where(w_cm.real>cutoff_frequency)[0]
    w_new = w_au[idx]
    c_new = c[:,idx]
    log.info('****Remaining Eigenmodes(cm-1)****')
    for i, omega in enumerate(w_cm[idx]):
        if omega.imag == 0:
            log.info("Mode %i Omega=%.4f", i, omega.real)
        else:
            log.info("Mode %i Omega=%.4fj", i, omega.imag)
    return w_new, c_new


def get_mode(ephobj, mol=None, de=None):
    if mol is None: mol = ephobj.mol
    if de is None:
        if ephobj.de is None:
            de = ephobj.hess_elec() + ephobj.hess_nuc()
        else:
            de = ephobj.de
    return solve_hmat(mol, de, ephobj.cutoff_frequency, ephobj.keep_imag_frequency)


def rhf_deriv_generator(mf, mo_coeff, mo_occ):
    nao, nmo = mo_coeff.shape
    mocc = mo_coeff[:,mo_occ>0]
    nocc = mocc.shape[1]
    vresp = _gen_rhf_response(mf, mo_coeff, mo_occ, hermi=1)
    def fx(mo1):
        mo1 = mo1.reshape(-1,nmo,nocc)
        nset = len(mo1)
        dm1 = np.empty((nset,nao,nao))
        for i, x in enumerate(mo1):
            dm = np.dot(x*2, mocc.T) # *2 for double occupancy
            dm1[i] = dm + dm.T
        v1 = vresp(dm1)
        return v1
    return fx

def vnuc_generator(ephobj, mol):
    if mol is None: mol = ephobj.mol
    aoslices = mol.aoslice_by_atom()
    def vnuc_deriv(atm_id):
        shl0, shl1, p0, p1 = aoslices[atm_id]
        with mol.with_rinv_at_nucleus(atm_id):
            vrinv = mol.intor('int1e_iprinv', comp=3) # <\nabla|1/r|>
            vrinv *= -mol.atom_charge(atm_id)
        return vrinv + vrinv.transpose(0,2,1)
    return vnuc_deriv

def _freq_mass_weighted_vec(vec, omega, mass):
    nmodes, natoms = len(omega), len(mass)
    dtype = np.result_type(omega, vec)
    vec = vec.reshape(natoms,3,nmodes).astype(dtype)
    for i in range(natoms):
        for j in range(nmodes):
            vec[i,:,j] /= np.sqrt(2*mass[i]*omega[j])
    vec = vec.reshape(3*natoms,nmodes)
    return vec

def get_eph(ephobj, mo1, omega, vec, mo_rep):
    if isinstance(mo1, str):
        mo1 = chkfile.load(mo1, 'scf_mo1')
        mo1 = dict([(int(k), mo1[k]) for k in mo1])

    mol = ephobj.mol
    mf = ephobj.base
    vnuc_deriv = ephobj.vnuc_generator(mol)
    aoslices = mol.aoslice_by_atom()
    vind = rhf_deriv_generator(mf, mf.mo_coeff, mf.mo_occ)
    mocc = mf.mo_coeff[:,mf.mo_occ>0]
    dm0 = np.dot(mocc, mocc.T) * 2

    natoms = mol.natm
    nao = mol.nao_nr()

    vcore = []
    for ia in range(natoms):
        h1 = vnuc_deriv(ia)
        v1 = vind(mo1[ia])
        shl0, shl1, p0, p1 = aoslices[ia]
        shls_slice = (shl0, shl1) + (0, mol.nbas)*3
        vj1, vk1= rhf._get_jk(mol, 'int2e_ip1', 3, 's2kl',
                                     ['ji->s2kl', -dm0[:,p0:p1],  # vj1
                                      'li->s1kj', -dm0[:,p0:p1]], # vk1
                                     shls_slice=shls_slice)
        vhf = vj1 - vk1*.5
        vtot = h1 + v1 + vhf + vhf.transpose(0,2,1)
        vcore.append(vtot)
    vcore = np.asarray(vcore).reshape(-1,nao,nao)
    mass = mol.atom_mass_list() * 1836.15
    vec = _freq_mass_weighted_vec(vec, omega, mass)
    mat = np.einsum('xJ,xuv->Juv', vec, vcore)
    if mo_rep:
        mat = np.einsum('Juv,up,vq->Jpq', mat, mf.mo_coeff.conj(), mf.mo_coeff, optimize=True)
    return mat


class EPH(rhf.Hessian):
    '''EPH for restricted Hartree Fock

    Attributes:
        cutoff_frequency : float or int
            cutoff frequency in cm-1. Default is 80
        keep_imag_frequency : bool
            Whether to keep imaginary frequencies in the output.  Default is False

    Saved results

        omega : numpy.ndarray
            Vibrational frequencies in au.
        vec : numpy.ndarray
            Polarization vectors of the vibration modes
        eph : numpy.ndarray
            Electron phonon matrix eph[j,a,b] (j in nmodes, a,b in norbs)
    '''

    def __init__(self, scf_method, cutoff_frequency=CUTOFF_FREQUENCY,
                 keep_imag_frequency=KEEP_IMAG_FREQUENCY):
        rhf.Hessian.__init__(self, scf_method)
        self.cutoff_frequency = cutoff_frequency
        self.keep_imag_frequency = keep_imag_frequency

    get_mode = get_mode
    get_eph = get_eph
    vnuc_generator = vnuc_generator
    kernel = kernel

if __name__ == '__main__':
    from pyscf import gto, scf

    mol = gto.M()
    mol.atom = [['O', [0.000000000000,  -0.000000000775,   0.923671924285]],
                ['H', [-0.000000000000,  -1.432564848017,   2.125164039823]],
                ['H', [0.000000000000,   1.432564848792,   2.125164035930]]]
    mol.unit = 'Bohr'
    mol.basis = 'sto3g'
    mol.verbose=4
    mol.build() # this is a pre-computed relaxed geometry

    mf = scf.RHF(mol)
    mf.conv_tol = 1e-16
    mf.conv_tol_grad = 1e-10
    mf.kernel()

    myeph = EPH(mf)

    grad = mf.nuc_grad_method().kernel()
    print("Force on the atoms/au:")
    print(grad)

    eph, omega = myeph.kernel(mo_rep=True)
    print(np.amax(eph))<|MERGE_RESOLUTION|>--- conflicted
+++ resolved
@@ -14,23 +14,14 @@
 # limitations under the License.
 #
 # Author: Yang Gao <younggao1994@gmail.com>
-
-#
+#
+
 '''
 Analytical electron-phonon matrix for restricted hartree fock
 '''
-<<<<<<< HEAD
+
 import numpy as np
-from pyscf.hessian import rhf
-from pyscf.lib import logger
-
-from pyscf import lib
-=======
-
-import time
-import numpy as np
->>>>>>> 825922c4
-import scipy
+import scipy.linalg
 from pyscf.hessian import rhf
 from pyscf.lib import logger, chkfile
 from pyscf.scf._response_functions import _gen_rhf_response
