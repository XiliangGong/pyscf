--- conflicted
+++ resolved
@@ -38,14 +38,10 @@
             numpy.fft).
 
     '''
-<<<<<<< HEAD
-    f3d = f.reshape(-1, *mesh)
-=======
     if f.size == 0:
         return np.zeros_like(f)
 
-    f3d = f.reshape([-1] + [2*x+1 for x in gs])
->>>>>>> 331919c3
+    f3d = f.reshape(-1, *mesh)
     assert(f3d.shape[0] == 1 or f[0].size == f3d[0].size)
     g3d = fftn_wrapper(f3d, axes=(1,2,3), threads=nproc)
     if f.ndim == 1:
@@ -72,14 +68,10 @@
             of numpy.fft).
 
     '''
-<<<<<<< HEAD
-    g3d = g.reshape(-1, *mesh)
-=======
     if g.size == 0:
         return np.zeros_like(g)
 
-    g3d = g.reshape([-1] + [2*x+1 for x in gs])
->>>>>>> 331919c3
+    g3d = g.reshape(-1, *mesh)
     assert(g3d.shape[0] == 1 or g[0].size == g3d[0].size)
     f3d = ifftn_wrapper(g3d, axes=(1,2,3), threads=nproc)
     if g.ndim == 1:
