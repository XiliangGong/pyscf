--- conflicted
+++ resolved
@@ -89,7 +89,6 @@
 
         BLA_VENDOR=Intel10_64lp_seq cmake .. -DDISABLE_AVX=1
 
-<<<<<<< HEAD
 * tests fail
 
         mcscf/test/test_bz_df.py     test_mc2step_9o8e
@@ -97,8 +96,6 @@
         cc/test/test_h2o.py          test_h2o_without_scf
 
 
-=======
->>>>>>> 4773dff0
 * h5py installation.
   If you got problems to install the latest h5py package,  you can try
   the old releases:
