--- conflicted
+++ resolved
@@ -411,26 +411,6 @@
     canonicalize = canonicalize
 
 
-<<<<<<< HEAD
-class HF1e(RHF):
-    def scf(self, *args):
-        logger.info(self, '\n')
-        logger.info(self, '******** 1 electron system ********')
-        self.converged = True
-        h1e = self.get_hcore(self.mol)
-        s1e = self.get_ovlp(self.mol)
-        e, c = self.eig(h1e, s1e)
-        idx = numpy.argsort(e.round(9))
-        self.mo_energy = e[idx]
-        self.mo_coeff = c[:,idx]
-        self.mo_occ = numpy.zeros_like(self.mo_energy)
-        self.mo_occ[0] = 1
-        self.e_tot = self.mo_energy[0] + self.mol.energy_nuc()
-        return self.e_tot
-
-
-=======
->>>>>>> d883ac2e
 class ROHF(rohf.ROHF):
     __doc__ = hf.SCF.__doc__ + '''
     Attributes for symmetry allowed ROHF:
